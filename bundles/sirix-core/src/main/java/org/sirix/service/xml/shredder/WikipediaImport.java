--- conflicted
+++ resolved
@@ -63,10 +63,6 @@
 import org.slf4j.LoggerFactory;
 
 /**
-<<<<<<< HEAD
- *
-=======
->>>>>>> 183fc794
  * <p>
  * Import sorted Wikipedia revisions. Precondition is a file, which is produced from a Hadoop job.
  * </p>
